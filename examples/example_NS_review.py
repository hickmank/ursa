--- conflicted
+++ resolved
@@ -1,47 +1,5 @@
 import sys
 
-<<<<<<< HEAD
-from langchain_community.chat_models import ChatLiteLLM
-from langchain_core.messages import HumanMessage
-
-from oppenai.agents import LiteratureAgent
-
-
-def main():
-    """Run a simple example of an agent."""
-    try:
-        # Define a simple problem
-        problem = """ 
-        Browse the arxiv literature and provide a summary of the experimental constraints on the neutron star radius. 
-        """
-        model = ChatLiteLLM(
-            model="openai/o3-mini",
-            max_tokens=50000,
-            max_retries=2,
-        )
-
-        init = {"messages": [HumanMessage(content=problem)]}
-
-        # Initialize the agent
-        literature_agent = LiteratureAgent(llm=model)
-
-        # Solve the problem
-        final_results = literature_agent.action.invoke(
-            {"messages": [HumanMessage(content=problem)]}
-        )
-
-        for x in final_results["messages"]:
-            print(x.content)
-
-        return final_results["messages"][-1].content
-
-    except Exception as e:
-        print(f"Error in example: {str(e)}")
-        import traceback
-
-        traceback.print_exc()
-        return {"error": str(e)}
-=======
 from lanl_scientific_agent.agents import ArxivAgent
 
 
@@ -51,8 +9,6 @@
                        context="What are the constraints on the neutron star radius and what uncertainties are there on the constraints?")
     print(result)
 
->>>>>>> 643f0169
-
 
 if __name__ == "__main__":
     main()